from queue import Queue
from typing import List

import zmq

from tes_client.messaging.common_types import AccountCredentials, AccountInfo, \
    Order, OrderInfo, OrderType, RequestHeader, TimeInForce
from tes_client.communication.request_sender import RequestSender


class SingleClientRequestSender:
    """
    Wrapper around RequestSender with added boilerplate code support use cases
    with only 1 client_id.
    """
    def __init__(self, zmq_context: zmq.Context,
                 connection_string: str,
                 client_id: int,
                 sender_comp_id: str,
                 outgoing_message_queue: Queue = None):
        self._request_sender = RequestSender(
            zmq_context=zmq_context,
            zmq_endpoint=connection_string,
            outgoing_message_queue=outgoing_message_queue)
        self._request_header = RequestHeader(client_id=client_id,
                                             sender_comp_id=sender_comp_id,
                                             access_token='')

    def set_access_token(self, access_token: str):
        """
        Sets the access_token in self._request_header.
        :param access_token: (str) Access token granted by TES.  Note that
            access_token is ignored in logon.
        """
        self._request_header.access_token = access_token

    def start(self):
        self._request_sender.start()

    def stop(self):
        self._request_sender.stop()

    def is_running(self):
        """
        Return True if the RequestSender is running, False otherwise.
        """
        return self._request_sender.is_running()

    def cleanup(self):
        self._request_sender.cleanup()
    """
    ############################################################################

    ~~~~~~~~~~~~~~~~~~~~~~~~~~~ Outgoing TESMessages ~~~~~~~~~~~~~~~~~~~~~~~~~~~
    ----------------- Public Methods to be called by client -------------------

    ############################################################################
    """
    def logon(self,
              client_secret: str,
              credentials: List[AccountCredentials]):
        return self._request_sender.logon(
            request_header=self._request_header,
            client_secret=client_secret,
            credentials=credentials)

    def logoff(self):
        return self._request_sender.logoff(request_header=self._request_header)

    def send_heartbeat(self):
        return self._request_sender.send_heartbeat(
            request_header=self._request_header)

    def request_server_time(self):
        return self._request_sender.request_server_time(
            request_header=self._request_header)

    def place_order(self, order: Order):
        return self._request_sender.place_order(
            request_header=self._request_header, order=order)

    def replace_order(self, account_info: AccountInfo,
                      order_id: str,
                      order_type: str=OrderType.market.name,
                      quantity: float = -1.0,
                      price: float = -1.0,
                      time_in_force: str = TimeInForce.gtc.name):
        return self._request_sender.replace_order(
            request_header=self._request_header,
            account_info=account_info,
            order_id=order_id,
            order_type=order_type,
            quantity=quantity,
            price=price,
            time_in_force=time_in_force)

    def cancel_order(self, account_info: AccountInfo,
<<<<<<< HEAD
                     order_id: str,
                     client_id: int = None,
                     sender_comp_id: str = None):
        return super().cancel_order(account_info, order_id, self._client_id,
                                    self._sender_comp_id)

    def cancel_all_orders(self, account_info: AccountInfo,
                          client_id: int = None,
                          sender_comp_id: str = None,
                          symbol: str = None,
                          side: str = None):
        return super().cancel_all_orders(account_info, self._client_id,
                                         self._sender_comp_id, symbol, side)

    def request_account_data(self, account_info: AccountInfo,
                             client_id: int = None,
                             sender_comp_id: str = None):
        return super().request_account_data(account_info, self._client_id,
                                            self._sender_comp_id)

    def request_open_positions(self, account_info: AccountInfo,
                               client_id: int = None,
                               sender_comp_id: str = None):
        return super().request_open_positions(account_info, self._client_id,
                                              self._sender_comp_id)

    def request_account_balances(self, account_info: AccountInfo,
                                 client_id: int = None,
                                 sender_comp_id: str = None):
        return super().request_account_balances(account_info,
                                                self._client_id,
                                                self._sender_comp_id)

    def request_working_orders(self, account_info: AccountInfo,
                               client_id: int = None,
                               sender_comp_id: str = None):
        return super().request_working_orders(account_info, self._client_id,
                                              self._sender_comp_id)
=======
                     order_id: str):
        return self._request_sender.cancel_order(
            request_header=self._request_header,
            account_info=account_info,
            order_id=order_id)

    def request_account_data(self, account_info: AccountInfo):
        return self._request_sender.request_account_data(
            request_header=self._request_header, account_info=account_info)

    def request_open_positions(self, account_info: AccountInfo):
        return self._request_sender.request_open_positions(
            request_header=self._request_header, account_info=account_info)

    def request_account_balances(self, account_info: AccountInfo):
        return self._request_sender.request_account_balances(
            request_header=self._request_header, account_info=account_info)

    def request_working_orders(self, account_info: AccountInfo):
        return self._request_sender.request_working_orders(
            request_header=self._request_header, account_info=account_info)
>>>>>>> 7cc0bb0d

    def request_order_status(self, account_info: AccountInfo,
                             order_id: str):
        return self._request_sender.request_order_status(
            request_header=self._request_header,
            account_info=account_info,
            order_id=order_id)

    def request_completed_orders(self, account_info: AccountInfo,
                                 count: int = None,
                                 since: float = None):
        return self._request_sender.request_completed_orders(
            request_header=self._request_header,
            account_info=account_info,
            count=count,
            since=since)

    def request_order_mass_status(self, account_info: AccountInfo,
                                  order_info: List[OrderInfo]):
        return self._request_sender.request_order_mass_status(
            request_header=self._request_header,
            account_info=account_info,
            order_info=order_info)

    def request_exchange_properties(self, exchange: str):
        return self._request_sender.request_exchange_properties(
            request_header=self._request_header, exchange=exchange)<|MERGE_RESOLUTION|>--- conflicted
+++ resolved
@@ -95,51 +95,20 @@
             time_in_force=time_in_force)
 
     def cancel_order(self, account_info: AccountInfo,
-<<<<<<< HEAD
-                     order_id: str,
-                     client_id: int = None,
-                     sender_comp_id: str = None):
-        return super().cancel_order(account_info, order_id, self._client_id,
-                                    self._sender_comp_id)
-
-    def cancel_all_orders(self, account_info: AccountInfo,
-                          client_id: int = None,
-                          sender_comp_id: str = None,
-                          symbol: str = None,
-                          side: str = None):
-        return super().cancel_all_orders(account_info, self._client_id,
-                                         self._sender_comp_id, symbol, side)
-
-    def request_account_data(self, account_info: AccountInfo,
-                             client_id: int = None,
-                             sender_comp_id: str = None):
-        return super().request_account_data(account_info, self._client_id,
-                                            self._sender_comp_id)
-
-    def request_open_positions(self, account_info: AccountInfo,
-                               client_id: int = None,
-                               sender_comp_id: str = None):
-        return super().request_open_positions(account_info, self._client_id,
-                                              self._sender_comp_id)
-
-    def request_account_balances(self, account_info: AccountInfo,
-                                 client_id: int = None,
-                                 sender_comp_id: str = None):
-        return super().request_account_balances(account_info,
-                                                self._client_id,
-                                                self._sender_comp_id)
-
-    def request_working_orders(self, account_info: AccountInfo,
-                               client_id: int = None,
-                               sender_comp_id: str = None):
-        return super().request_working_orders(account_info, self._client_id,
-                                              self._sender_comp_id)
-=======
                      order_id: str):
         return self._request_sender.cancel_order(
             request_header=self._request_header,
             account_info=account_info,
             order_id=order_id)
+
+    def cancel_all_orders(self, account_info: AccountInfo,
+                          symbol: str = None,
+                          side: str = None):
+        return self._request_sender.cancel_all_orders(
+            request_header=self._request_header,
+            account_info=account_info,
+            symbol=symbol,
+            side=side)
 
     def request_account_data(self, account_info: AccountInfo):
         return self._request_sender.request_account_data(
@@ -156,7 +125,6 @@
     def request_working_orders(self, account_info: AccountInfo):
         return self._request_sender.request_working_orders(
             request_header=self._request_header, account_info=account_info)
->>>>>>> 7cc0bb0d
 
     def request_order_status(self, account_info: AccountInfo,
                              order_id: str):
