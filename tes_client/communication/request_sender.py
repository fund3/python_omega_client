--- conflicted
+++ resolved
@@ -11,13 +11,8 @@
     AccountCredentials, AccountDataReport, AccountInfo, \
     CompletedOrdersReport, ExchangePropertiesReport, \
     ExecutionReport, OpenPositionsReport, Order, OrderInfo, \
-<<<<<<< HEAD
-    OrderType, TimeInForce, WorkingOrdersReport
-from tes_client.messaging.message_factory import cancel_all_orders_capnp,\
-=======
     OrderType, RequestHeader, TimeInForce, WorkingOrdersReport
-from tes_client.messaging.message_factory import \
->>>>>>> 7cc0bb0d
+from tes_client.messaging.message_factory import cancel_all_orders_capnp, \
     cancel_order_capnp, heartbeat_capnp, logoff_capnp, logon_capnp, \
     place_order_capnp, replace_order_capnp, request_account_balances_capnp, \
     request_account_data_capnp, request_completed_orders_capnp, \
@@ -247,23 +242,25 @@
         self._queue_message(tes_message)
         return cancel_order
 
-    def cancel_all_orders(self, account_info: AccountInfo,
-                          client_id: int,
-                          sender_comp_id: str,
+    def cancel_all_orders(self,
+                          request_header: RequestHeader,
+                          account_info: AccountInfo,
                           symbol: str = None,
                           side: str = None):
         """
-        Sends a request to TES to cancel an order.
+        Sends a request to TES to cancel all orders. Optionally including
+        side and/or symbol
+        :param request_header: Header parameter object for requests.
         :param account_info: (AccountInfo) Account on which to cancel order.
-        :param client_id: (int) The assigned client_id.
-        :param sender_comp_id: (str) uuid unique to the session the user is
-        on.
         :param symbol: str (optional)
         :param side: str (optional)
         :return: (capnp._DynamicStructBuilder) cancel_all_orders object.
         """
         tes_message, cancel_all_orders = cancel_all_orders_capnp(
-            client_id, sender_comp_id, account_info, symbol, side)
+            request_header=request_header,
+            account_info=account_info,
+            symbol=symbol,
+            side=side)
         logger.debug('Cancelling All Orders.', extra={'symbol': symbol,
                                                       'side': side})
         self._queue_message(tes_message)
